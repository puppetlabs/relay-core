--- conflicted
+++ resolved
@@ -146,27 +146,10 @@
 	if len(pkgList) == 0 {
 		errorf("no packages found for %s", path)
 		panic("unreachable")
-<<<<<<< HEAD
-	}
-	var localpkg *types.Package
-	for _, pkg := range pkgList {
-		if pkg.Path() == path {
-			localpkg = pkg
-			break
-		}
-	}
-	if localpkg == nil {
-		localpkg = pkgList[0]
-	}
-
-	names := make([]string, 0, len(p.pkgIndex[localpkg]))
-	for name := range p.pkgIndex[localpkg] {
-=======
 	}
 	p.ipkg = pkgList[0]
 	names := make([]string, 0, len(p.pkgIndex[p.ipkg]))
 	for name := range p.pkgIndex[p.ipkg] {
->>>>>>> a7cc1e33
 		names = append(names, name)
 	}
 	sort.Strings(names)
@@ -192,10 +175,7 @@
 
 type iimporter struct {
 	ipath   string
-<<<<<<< HEAD
-=======
 	ipkg    *types.Package
->>>>>>> a7cc1e33
 	version int
 
 	stringData  []byte
