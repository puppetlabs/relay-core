// Copyright 2009 The Go Authors. All rights reserved.
// Use of this source code is governed by a BSD-style
// license that can be found in the LICENSE file.

// +build amd64,darwin

package unix

import (
	"syscall"
)

<<<<<<< HEAD
//sys	sysctl(mib []_C_int, old *byte, oldlen *uintptr, new *byte, newlen uintptr) (err error) = SYS___SYSCTL
=======
>>>>>>> a7cc1e33
//sys   ptrace(request int, pid int, addr uintptr, data uintptr) (err error)

func setTimespec(sec, nsec int64) Timespec {
	return Timespec{Sec: sec, Nsec: nsec}
}

func setTimeval(sec, usec int64) Timeval {
	return Timeval{Sec: sec, Usec: int32(usec)}
}

//sysnb	gettimeofday(tp *Timeval) (sec int64, usec int32, err error)
func Gettimeofday(tv *Timeval) (err error) {
	// The tv passed to gettimeofday must be non-nil
	// but is otherwise unused. The answers come back
	// in the two registers.
	sec, usec, err := gettimeofday(tv)
	tv.Sec = sec
	tv.Usec = usec
	return err
}

func SetKevent(k *Kevent_t, fd, mode, flags int) {
	k.Ident = uint64(fd)
	k.Filter = int16(mode)
	k.Flags = uint16(flags)
}

func (iov *Iovec) SetLen(length int) {
	iov.Len = uint64(length)
}

func (msghdr *Msghdr) SetControllen(length int) {
	msghdr.Controllen = uint32(length)
}

func (msghdr *Msghdr) SetIovlen(length int) {
	msghdr.Iovlen = int32(length)
}

func (cmsg *Cmsghdr) SetLen(length int) {
	cmsg.Len = uint32(length)
}

func Syscall9(num, a1, a2, a3, a4, a5, a6, a7, a8, a9 uintptr) (r1, r2 uintptr, err syscall.Errno)

// SYS___SYSCTL is used by syscall_bsd.go for all BSDs, but in modern versions
// of darwin/amd64 the syscall is called sysctl instead of __sysctl.
const SYS___SYSCTL = SYS_SYSCTL

//sys	Fstat(fd int, stat *Stat_t) (err error) = SYS_FSTAT64
//sys	Fstatat(fd int, path string, stat *Stat_t, flags int) (err error) = SYS_FSTATAT64
//sys	Fstatfs(fd int, stat *Statfs_t) (err error) = SYS_FSTATFS64
//sys	getfsstat(buf unsafe.Pointer, size uintptr, flags int) (n int, err error) = SYS_GETFSSTAT64
//sys	Lstat(path string, stat *Stat_t) (err error) = SYS_LSTAT64
//sys	Stat(path string, stat *Stat_t) (err error) = SYS_STAT64
//sys	Statfs(path string, stat *Statfs_t) (err error) = SYS_STATFS64<|MERGE_RESOLUTION|>--- conflicted
+++ resolved
@@ -10,10 +10,6 @@
 	"syscall"
 )
 
-<<<<<<< HEAD
-//sys	sysctl(mib []_C_int, old *byte, oldlen *uintptr, new *byte, newlen uintptr) (err error) = SYS___SYSCTL
-=======
->>>>>>> a7cc1e33
 //sys   ptrace(request int, pid int, addr uintptr, data uintptr) (err error)
 
 func setTimespec(sec, nsec int64) Timespec {
