--- conflicted
+++ resolved
@@ -256,7 +256,6 @@
                 type: array
                 x-kubernetes-list-map-keys:
                 - type
-<<<<<<< HEAD
                 x-kubernetes-list-type: map
               namespace:
                 description: Namespace is the namespace managed by this tenant or the namespace of the tenant if it is unmanaged.
@@ -265,38 +264,17 @@
                 description: ObservedGeneration is the generation of the resource specification that this status matches.
                 format: int64
                 type: integer
+              toolInjection:
+                description: ToolInjection contains specific status data for tool injection
+                properties:
+                  imageDigest:
+                    description: ImageDigest is the specific image digest used for tool injection
+                    type: string
+                type: object
             type: object
         required:
         - spec
         type: object
-=======
-                type: object
-              type: array
-              x-kubernetes-list-map-keys:
-              - type
-              x-kubernetes-list-type: map
-            namespace:
-              description: Namespace is the namespace managed by this tenant or the namespace of the tenant if it is unmanaged.
-              type: string
-            observedGeneration:
-              description: ObservedGeneration is the generation of the resource specification that this status matches.
-              format: int64
-              type: integer
-            toolInjection:
-              description: ToolInjection contains specific status data for tool injection
-              properties:
-                imageDigest:
-                  description: ImageDigest is the specific image digest used for tool injection
-                  type: string
-              type: object
-          type: object
-      required:
-      - spec
-      type: object
-  version: v1beta1
-  versions:
-  - name: v1beta1
->>>>>>> b7052b02
     served: true
     storage: true
     subresources:
