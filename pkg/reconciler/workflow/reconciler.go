--- conflicted
+++ resolved
@@ -194,15 +194,9 @@
 		}
 
 		plr := &tekv1beta1.PipelineRun{}
-<<<<<<< HEAD
 		if err = r.Client.Get(ctx, req.NamespacedName, plr); err != nil {
-			if k8serrors.IsNotFound(err) {
-				return ctrl.Result{}, nil
-=======
-		if err = r.Get(ctx, req.NamespacedName, plr); err != nil {
 			if !k8serrors.IsNotFound(err) {
 				return ctrl.Result{}, err
->>>>>>> 4ec3f0e2
 			}
 		}
 
@@ -419,21 +413,6 @@
 
 	if wr.ObjectMeta.DeletionTimestamp.IsZero() {
 		cancelled := isCancelled(wr)
-<<<<<<< HEAD
-
-		if cancelled {
-			if wr.Status.Status != string(WorkflowRunStatusCancelled) {
-				wfrCopy := wr.DeepCopy()
-				wfrCopy.Status.Status = string(WorkflowRunStatusCancelled)
-
-				if err := r.Client.Update(ctx, wfrCopy); err != nil {
-					return err
-				}
-			}
-		}
-
-=======
->>>>>>> 4ec3f0e2
 		if annotation, ok := wr.GetAnnotations()[pipelineRunAnnotation]; !ok && !cancelled {
 			plr, err := r.createPipelineRun(ctx, wr)
 			if err != nil {
@@ -1342,13 +1321,8 @@
 	return secret, nil
 }
 
-<<<<<<< HEAD
 func (r *Reconciler) createServiceAccount(wfr *nebulav1.WorkflowRun, identifier string, imagePullSecret *corev1.Secret) (*corev1.ServiceAccount, error) {
-	name := getName(wfr, identifier)
-=======
-func createServiceAccount(kc kubernetes.Interface, wfr *nebulav1.WorkflowRun, identifier string, imagePullSecret *corev1.Secret) (*corev1.ServiceAccount, error) {
 	name := strings.Join([]string{wfr.Spec.Workflow.Name, identifier}, "-")
->>>>>>> 4ec3f0e2
 
 	saccount := &corev1.ServiceAccount{
 		TypeMeta: metav1.TypeMeta{
@@ -1376,15 +1350,11 @@
 	return saccount, nil
 }
 
-<<<<<<< HEAD
 func (r *Reconciler) createRBAC(wfr *nebulav1.WorkflowRun, sa *corev1.ServiceAccount) (*rbacv1.Role, *rbacv1.RoleBinding, error) {
-=======
-func createRBAC(kc kubernetes.Interface, wfr *nebulav1.WorkflowRun, sa *corev1.ServiceAccount) (*rbacv1.Role, *rbacv1.RoleBinding, error) {
 	var err error
 
 	name := wfr.Spec.Workflow.Name
 
->>>>>>> 4ec3f0e2
 	role := &rbacv1.Role{
 		TypeMeta: metav1.TypeMeta{
 			APIVersion: "rbac.authorization.k8s.io/v1",
@@ -1434,28 +1404,12 @@
 	}
 
 	klog.Infof("creating role %s", wfr.GetName())
-<<<<<<< HEAD
 	if err := r.createOrGetObject(context.TODO(), role); err != nil {
-=======
-	role, err = kc.RbacV1().Roles(wfr.GetNamespace()).Create(role)
-	if k8serrors.IsAlreadyExists(err) {
-		role, err = kc.RbacV1().Roles(wfr.GetNamespace()).Get(name, metav1.GetOptions{})
-	}
-	if err != nil {
->>>>>>> 4ec3f0e2
 		return nil, nil, err
 	}
 
 	klog.Infof("creating role binding %s", wfr.GetName())
-<<<<<<< HEAD
 	if err := r.createOrGetObject(context.TODO(), binding); err != nil {
-=======
-	binding, err = kc.RbacV1().RoleBindings(wfr.GetNamespace()).Create(binding)
-	if k8serrors.IsAlreadyExists(err) {
-		binding, err = kc.RbacV1().RoleBindings(wfr.GetNamespace()).Get(name, metav1.GetOptions{})
-	}
-	if err != nil {
->>>>>>> 4ec3f0e2
 		return nil, nil, err
 	}
 
@@ -1476,14 +1430,11 @@
 		podVaultAuthMountPath = "auth/kubernetes"
 	}
 
-<<<<<<< HEAD
-=======
 	name := strings.Join([]string{"run", wr.GetName(), metadataServiceName}, "-")
 
->>>>>>> 4ec3f0e2
 	pod := &corev1.Pod{
 		ObjectMeta: metav1.ObjectMeta{
-			Name:      getName(wr, metadataServiceName),
+			Name:      name,
 			Namespace: wr.GetNamespace(),
 			Labels: getLabels(wr, map[string]string{
 				"app.kubernetes.io/name":      "nebula",
@@ -1552,16 +1503,12 @@
 	return pod, nil
 }
 
-<<<<<<< HEAD
 func (r *Reconciler) createMetadataAPIService(wr *nebulav1.WorkflowRun) (*corev1.Service, error) {
-=======
-func createMetadataAPIService(kc kubernetes.Interface, wr *nebulav1.WorkflowRun) (*corev1.Service, error) {
 	name := strings.Join([]string{"run", wr.GetName(), metadataServiceName}, "-")
 
->>>>>>> 4ec3f0e2
 	service := &corev1.Service{
 		ObjectMeta: metav1.ObjectMeta{
-			Name:      getName(wr, metadataServiceName),
+			Name:      name,
 			Namespace: wr.GetNamespace(),
 			Labels: getLabels(wr, map[string]string{
 				"app.kubernetes.io/name":      "nebula",
