#!/bin/bash

set -euo pipefail

build_images() {
    local cmd="${1}"

    if [ ! -n "${cmd}" ]; then
        for cmd in ./cmd/*; do
            build_image "${cmd}"
        done
    else
        # if we passed in a name to build, prepend the ./cmd path to it
        build_image "./cmd/${cmd}"
    fi
}

build_image() {
    local cmd="${1}"
    local command_name="$(basename "${cmd}")"

    printf "building ${command_name}\n"

    source "${cmd}"/build-info.sh

<<<<<<< HEAD
        docker_file=Dockerfile."${command_name}"
        include=scripts/Dockerfile.include
        if [ -f "${cmd}"/Dockerfile.include ]; then
            include="${cmd}"/Dockerfile.include
        fi

        cp scripts/Dockerfile.template "${docker_file}"
        cat "${include}" >> "${docker_file}"
=======
    docker_file=Dockerfile."${command_name}"
    cp ./scripts/Dockerfile.template "${docker_file}"
>>>>>>> 10405c61

    sed -i "s|__OUTPUTBIN__|${command_name}|g" "${docker_file}"
    sed -i "s|__GOMAIN__|./cmd/${command_name}|g" "${docker_file}"
    sed -i "s|__DOCKER_CMD__|${DOCKER_CMD}|g" "${docker_file}"

    docker build -f "${docker_file}" -t "${DOCKER_REPO}:${VERSION}" .

    rm "${docker_file}"

    echo "${DOCKER_REPO}:${VERSION}" >> "${RELEASE_MANIFEST}"
}

# this ensures that we are in the correct directory context
cd "$(dirname "$0")"/..

build_images "$*"<|MERGE_RESOLUTION|>--- conflicted
+++ resolved
@@ -23,19 +23,14 @@
 
     source "${cmd}"/build-info.sh
 
-<<<<<<< HEAD
-        docker_file=Dockerfile."${command_name}"
-        include=scripts/Dockerfile.include
-        if [ -f "${cmd}"/Dockerfile.include ]; then
-            include="${cmd}"/Dockerfile.include
-        fi
+    docker_file=Dockerfile."${command_name}"
+    include=scripts/Dockerfile.include
+    if [ -f "${cmd}"/Dockerfile.include ]; then
+        include="${cmd}"/Dockerfile.include
+    fi
 
-        cp scripts/Dockerfile.template "${docker_file}"
-        cat "${include}" >> "${docker_file}"
-=======
-    docker_file=Dockerfile."${command_name}"
-    cp ./scripts/Dockerfile.template "${docker_file}"
->>>>>>> 10405c61
+    cp scripts/Dockerfile.template "${docker_file}"
+    cat "${include}" >> "${docker_file}"
 
     sed -i "s|__OUTPUTBIN__|${command_name}|g" "${docker_file}"
     sed -i "s|__GOMAIN__|./cmd/${command_name}|g" "${docker_file}"
