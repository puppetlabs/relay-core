#!/bin/bash

set -euo pipefail

source "$(dirname "$0")"/build-info.sh

<<<<<<< HEAD
"$(dirname "$0")"/$*
=======
if [[ "$TRAVIS_EVENT_TYPE" == "pull_request" ]]; then
        export NO_DOCKER_PUSH=yes
fi

case "$TRAVIS_BRANCH" in
master|development)
        ;;
*)
        export NO_DOCKER_PUSH=yes
        ;;
esac

if [ -n "${DIRTY}" ]; then
        export NO_DOCKER_PUSH=yes
fi

./"$(dirname "$0")"/"$*"
>>>>>>> 5d6d6117
<|MERGE_RESOLUTION|>--- conflicted
+++ resolved
@@ -4,9 +4,6 @@
 
 source "$(dirname "$0")"/build-info.sh
 
-<<<<<<< HEAD
-"$(dirname "$0")"/$*
-=======
 if [[ "$TRAVIS_EVENT_TYPE" == "pull_request" ]]; then
         export NO_DOCKER_PUSH=yes
 fi
@@ -23,5 +20,4 @@
         export NO_DOCKER_PUSH=yes
 fi
 
-./"$(dirname "$0")"/"$*"
->>>>>>> 5d6d6117
+./"$(dirname "$0")"/"$*"